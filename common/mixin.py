"""
    Module Name:
    Purpose: Refer to the redhat_mixin.md for more information
"""

from .rexe import Rexe
from .relog import Logger
from .ops.support_ops.io_ops import IoOps
from .ops.support_ops.machine_ops import MachineOps
from .ops.gluster_ops.peer_ops import PeerOps
from .ops.gluster_ops.volume_ops import VolumeOps
from .ops.gluster_ops.gluster_ops import GlusterOps
from .ops.gluster_ops.brick_ops import BrickOps
from .ops.gluster_ops.profile_ops import ProfileOps
from .ops.gluster_ops.rebalance_ops import RebalanceOps
from .ops.gluster_ops.mount_ops import MountOps
from .ops.gluster_ops.heal_ops import HealOps
from .ops.gluster_ops.shared_storage_ops import SharedStorageOps
<<<<<<< HEAD
from .ops.gluster_ops.bitrot_ops import BitrotOps
=======
from .ops.gluster_ops.auth_ops import AuthOps
>>>>>>> c39fe0cb


class RedantMixin(GlusterOps, VolumeOps, BrickOps, PeerOps,
                  IoOps, MachineOps, MountOps, ProfileOps, RebalanceOps,
<<<<<<< HEAD
                  HealOps, SharedStorageOps, BitrotOps, Rexe, Logger):
=======
                  HealOps, SharedStorageOps, AuthOps, Rexe, Logger):
>>>>>>> c39fe0cb
    """
    A mixin class for redant project to encompass all ops, support
    modules and encapsulates the object responsible for the framework
    level data structure for volume and cleanup.
    """

    def __init__(self, server_config, client_config, es):
        super().__init__(server_config, client_config)
        self.es = es<|MERGE_RESOLUTION|>--- conflicted
+++ resolved
@@ -16,20 +16,14 @@
 from .ops.gluster_ops.mount_ops import MountOps
 from .ops.gluster_ops.heal_ops import HealOps
 from .ops.gluster_ops.shared_storage_ops import SharedStorageOps
-<<<<<<< HEAD
 from .ops.gluster_ops.bitrot_ops import BitrotOps
-=======
 from .ops.gluster_ops.auth_ops import AuthOps
->>>>>>> c39fe0cb
 
 
 class RedantMixin(GlusterOps, VolumeOps, BrickOps, PeerOps,
                   IoOps, MachineOps, MountOps, ProfileOps, RebalanceOps,
-<<<<<<< HEAD
-                  HealOps, SharedStorageOps, BitrotOps, Rexe, Logger):
-=======
-                  HealOps, SharedStorageOps, AuthOps, Rexe, Logger):
->>>>>>> c39fe0cb
+                  HealOps, SharedStorageOps, AuthOps, BitrotOps, Rexe,
+                  Logger):
     """
     A mixin class for redant project to encompass all ops, support
     modules and encapsulates the object responsible for the framework
