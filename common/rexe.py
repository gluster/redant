import os
import time
import random
import concurrent.futures
import paramiko
import xmltodict
import json
from multipledispatch import dispatch


class Rexe:
    def __init__(self, host_dict):
        self.host_generic = ['alls', 'allp']
        self.host_dict = host_dict

    def _random_node(self):
        """
        Module to select a random node from the
        existing node_dict
        """
        return random.choice(list(self.node_dict.keys()))

    def establish_connection(self, timeout=15):
        """
        Function to establish connection with the given
        set of hosts.
        """
        self.logger.debug("establish connection")
        self.node_dict = {}
        self.connect_flag = True

        for node in self.host_dict:

            node_ssh_client = paramiko.SSHClient()
            node_ssh_client.load_host_keys(
                os.path.expanduser('/root/.ssh/known_hosts'))
            mykey = paramiko.RSAKey.from_private_key_file('/root/.ssh/id_rsa')
            try:
                node_ssh_client.connect(
                    hostname=node,
                    pkey=mykey,
<<<<<<< HEAD
                    timeout=timeout,
                    )
=======
                )
>>>>>>> 68eb7313

            except Exception as e:
                self.logger.error(f"Connection failure. Exception : {e}")
                self.connect_flag = False
                raise e
            self.node_dict[node] = node_ssh_client

    def deconstruct_connection(self):
        """
        Function to close the existing connections.
        """
        self.logger.debug("Deconstructing connection.")
        if not self.connect_flag:
            return
        for node in self.host_dict:
            if self.node_dict[node]:
                (self.node_dict[node]).close()
        return

    @dispatch(str)
    def execute_command(self, cmd):
        """
        Module to handle random node execution.
        Returns:
            ret: A dictionary consisting
                - Flag : Flag to check if connection failed
                - msg : message
                - error_msg: error message
                - error_code: error code returned
                - cmd : command that got executed
                - node : node on which the command got executed
        """
        return self.execute_command(cmd, self._random_node())

    @dispatch(str, str)
    def execute_command(self, cmd, node):
        """
        Function to execute command in the given node.
        Returns:
            ret: A dictionary consisting
                - Flag : Flag to check if connection failed
                - msg : message
                - error_msg: error message
                - error_code: error code returned
                - cmd : command that got executed
                - node : node on which the command got executed

        """
        ret_dict = {}

        if not self.connect_flag:
            ret_dict['Flag'] = False
            return ret_dict
        try:
            _, stdout, stderr = self.node_dict[node].exec_command(cmd)
        except Exception as e:
            # Reconnection to be done.
            node_ssh_client = paramiko.SSHClient()
            node_ssh_client.load_host_keys(
                os.path.expanduser('/root/.ssh/known_hosts'))
            mykey = paramiko.RSAKey.from_private_key_file('/root/.ssh/id_rsa')
            try:
                node_ssh_client.connect(
                    hostname=node,
                    pkey=mykey,
                )
                self.node_dict[node] = node_ssh_client
            except Exception as e:
                self.logger.error(f"Connection failure. Exceptions {e}.")
            # On rebooting the node
            _, stdout, stderr = self.node_dict[node].exec_command(cmd)

        if stdout.channel.recv_exit_status() != 0:
            ret_dict['Flag'] = False
            ret_dict['msg'] = stdout.readlines()
            ret_dict['error_msg'] = stderr.readlines()
            if isinstance(ret_dict['error_msg'], list):
                ret_dict['error_msg'] = "".join(ret_dict['error_msg'])
        else:
            if cmd.find("--xml") != -1:
                stdout_xml_string = "".join(stdout.readlines())
                ret_dict['msg'] = json.loads(json.dumps(xmltodict.parse(
                    stdout_xml_string)))['cliOutput']
            else:
                ret_dict['msg'] = stdout.readlines()
            ret_dict['Flag'] = True
        ret_dict['node'] = node
        ret_dict['cmd'] = cmd
        ret_dict['error_code'] = stdout.channel.recv_exit_status()

        self.logger.debug(ret_dict)
        return ret_dict

    @dispatch(str)
    def execute_command_async(self, cmd: str) -> dict:
        """
        Module to handle random node async execution.
        Returns:
            ret: A dictionary consisting
                - cmd : Command requested
                - node : Node wherein it was run
                - stdout : The stdout handle
                - stderr : The stderr handle
        """
        return self.execute_command_async(cmd, self._random_node())

    @dispatch(str, str)
    def execute_command_async(self, cmd: str, node: str) -> dict:
        """
        Function to execute command asynchronously in the given node.
        Args:
            cmd (string): Command to be executed.
            node (string) : The node ip wherein the command is to be run.
        Returns:
            ret: A dictionary consisting
                - cmd : Command requested
                - node : Node wherein the command was run
                - stdout : The stdout handle
                - stderr : The stderr handle
        """
        async_obj = {}

        if not self.connect_flag:
            return async_obj
        try:
            _, stdout, stderr = self.node_dict[node].exec_command(cmd)
            async_obj = {"cmd": cmd, "node": node, "stdout": stdout,
                         "stderr": stderr}
        except Exception as e:
            # Reconnection to be done.
            node_ssh_client = paramiko.SSHClient()
            node_ssh_client.load_host_keys(
                os.path.expanduser('/root/.ssh/known_hosts'))
            mykey = paramiko.RSAKey.from_private_key_file('/root/.ssh/id_rsa')
            try:
                node_ssh_client.connect(
                    hostname=node,
                    pkey=mykey,
                )
                self.node_dict[node] = node_ssh_client
            except Exception as e:
                self.logger.error(f"Connection failure. Exceptions {e}.")
            # On rebooting the node
            _, stdout, stderr = self.node_dict[node].exec_command(cmd)

            async_obj = {"cmd": cmd, "node": node, "stdout": stdout,
                         "stderr": stderr}
        return async_obj

    def check_async_command_status(self, async_obj: dict) -> bool:
        """
        A check to see if the async execution of a command which
        was dispatched has been finished.
        Args:
            async_obj (dict) : Contains the details about the async command,
            with keys -> 'stdout', 'stderr', 'cmd', 'node'
        Returns:
            Bool : True if the operations is completed or else False.
        """
        return async_obj["stdout"].channel.exit_status_ready()

    def collect_async_result(self, async_obj: dict) -> dict:
        """
        Collect the async command's execution result after it ends.
        Args:
            async_obj (dict) : Contains the details about the async command,
            with keys -> 'stdout', 'stderr', 'cmd', 'node'
        Returns:
            dict: Returns the resultant dictionary
        """
        ret_dict = {}
        if async_obj['stdout'].channel.recv_exit_status() != 0:
            ret_dict['Flag'] = False
            ret_dict['msg'] = async_obj['stdout'].readlines()
            ret_dict['error_msg'] = async_obj['stderr'].readlines()
            if isinstance(ret_dict['error_msg'], list):
                ret_dict['error_msg'] = "".join(ret_dict['error_msg'])
        else:
            if async_obj['cmd'].find("--xml") != -1:
                stdout_xml_string = "".join(async_obj['stdout'].readlines())
                ret_dict['msg'] = json.loads(json.dumps(xmltodict.parse(
                    stdout_xml_string)))['cliOutput']
            else:
                ret_dict['msg'] = async_obj['stdout'].readlines()
            ret_dict['Flag'] = True
        ret_dict['node'] = async_obj['node']
        ret_dict['cmd'] = async_obj['cmd']
        ret_dict['error_code'] = async_obj['stdout'].channel.recv_exit_status()

        self.logger.debug(ret_dict)
        return ret_dict

    def wait_till_async_command_ends(self, async_obj: dict) -> dict:
        """
        Stay put till the async command finished it's execution and
        provide the required return value.
        Args:
            async_obj (dict) : Contains the details about the async command,
            with keys -> 'stdout', 'stderr', 'cmd', 'node'
        Returns:
            dict: Returns the resultant dictionary after the command ends.
        """
        while not async_obj['stdout'].channel.exit_status_ready():
            time.sleep(1)
            if async_obj['stdout'].channel.recv_ready():
                ret_dict = self.collect_async_result(async_obj)
                break

        return ret_dict

    @dispatch(str)
    def execute_command_multinode(self, cmd):
        """
        Function to execute command in multiple nodes parallely
        when node list isn't given.
        """
        return self.execute_command_multinode(cmd, list(self.node_dict.keys()))

    @dispatch(str, list)
    def execute_command_multinode(self, cmd, node_list):
        """
        Function to execute command in multiple nodes
        parallely.
        """
        ret_val = []

        with concurrent.futures.ThreadPoolExecutor(
                max_workers=len(node_list)) as executor:

            future_exec = {executor.submit(
                self.execute_command, cmd, node): node for node in node_list}
            for future_handle in concurrent.futures.as_completed(future_exec):
                try:
                    ret_val.append(future_handle.result())
                except Exception as exc:
                    print(f"Generated exception : {exc}")
        self.logger.info(ret_val)
        return ret_val<|MERGE_RESOLUTION|>--- conflicted
+++ resolved
@@ -39,13 +39,8 @@
                 node_ssh_client.connect(
                     hostname=node,
                     pkey=mykey,
-<<<<<<< HEAD
                     timeout=timeout,
-                    )
-=======
                 )
->>>>>>> 68eb7313
-
             except Exception as e:
                 self.logger.error(f"Connection failure. Exception : {e}")
                 self.connect_flag = False
