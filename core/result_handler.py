--- conflicted
+++ resolved
@@ -107,12 +107,8 @@
                 cls.result = (f"{cls.result} {item}\n")
 
             table = PrettyTable(
-<<<<<<< HEAD
-                ['Volume Type', 'Test Result', 'Time taken (HH:MM:SS)'])
-=======
-                ['Volume Type', 'Test Result', 'Time taken (sec)',
+                ['Volume Type', 'Test Result', 'Time taken (HH:MM:SS)',
                  'Skip Reason'])
->>>>>>> bd4ddd95
 
             if test_results[item][0]['tcNature'] == 'disruptive' and\
                     test_results[item][0]['testResult'] is not None:
@@ -123,22 +119,6 @@
 
             for each_vol_test in test_results[item]:
 
-<<<<<<< HEAD
-                time_taken = cls._time_rollover_conversion(\
-                                 each_vol_test['timeTaken'])
-                table.add_row(
-                    [each_vol_test['volType'], each_vol_test['testResult'],
-                     time_taken])
-
-                if each_vol_test['tcNature'] == 'disruptive':
-                    dcount += 1
-                    if each_vol_test['testResult'] == 'PASS':
-                        dpass += 1
-                elif each_vol_test['tcNature'] == 'nonDisruptive':
-                    ndcount += 1
-                    if each_vol_test['testResult'] == 'PASS':
-                        ndpass += 1
-=======
                 if each_vol_test['testResult'] is not None:
                     skip_reason = "N/A"
                     if each_vol_test['tcNature'] == 'disruptive':
@@ -152,10 +132,12 @@
                 elif each_vol_test['testResult'] is None:
                     skipCount += 1
                     skip_reason = each_vol_test['skipReason']
+
+                time_taken = cls._time_rollover_conversion(\
+                                 each_vol_test['timeTaken'])
                 table.add_row(
                     [each_vol_test['volType'], each_vol_test['testResult'],
                      each_vol_test['timeTaken'], skip_reason])
->>>>>>> bd4ddd95
 
             cls.result = (f"{cls.result}{str(table)}\n\n")
 
@@ -302,28 +284,20 @@
             row += 1
             result_sheet.write(row, 0, 'Volume Type', style)
             result_sheet.write(row, 1, 'Test Result', style)
-<<<<<<< HEAD
             result_sheet.write(row, 2, 'Time Taken (HH:MM:SS)', style)
-=======
-            result_sheet.write(row, 2, 'Time Taken (s)', style)
             result_sheet.write(row, 3, 'Skip Reason', style)
->>>>>>> bd4ddd95
             row += 1
 
             for each_vol_test in test_results[item]:
                 result_sheet.write(row, 0, each_vol_test['volType'])
                 result_sheet.write(row, 1, each_vol_test['testResult'])
-<<<<<<< HEAD
                 time_taken = cls._time_rollover_conversion(\
                                  each_vol_test['timeTaken'])
                 result_sheet.write(row, 2, time_taken)
-=======
-                result_sheet.write(row, 2, each_vol_test['timeTaken'])
                 if each_vol_test['testResult'] is None:
                     result_sheet.write(row, 3, each_vol_test['skipReason'])
                 else:
                     result_sheet.write(row, 3, "NA")
->>>>>>> bd4ddd95
                 row += 1
 
             row += 2
