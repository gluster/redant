# This is a smaple config file with sample parameter data.
# Refer to CONFIG_README.md for information on how to use the config file and
# and information about all the parameters.

#servers_info - All the relevant information about the servers
servers_info:
    "1.1.1.1":
        brick_root: ["/bricks"]
    "2.2.2.2":
        brick_root: ["/bricks"]
    "3.3.3.3":
        brick_root: ["/bricks"]
    "4.4.4.4":
        brick_root: ["/bricks"]
        
#clients_info - All the relevant information about the clients
clients_info:
    "5.5.5.5":
    "6.6.6.6":

#volume_types - Indivudual volume type information and minimum servers for
#               each volume type
volume_types:
    dist:
        dist_count: 3
        replica_count: 1
        transport: tcp
    rep:
        dist_count: 1
        replica_count: 3
        transport: tcp
    dist-rep:
        dist_count: 2
        replica_count: 3
        transport: tcp
    disp:
        disperse_count: 3
        redundancy_count: 1
        transport: tcp
    dist-disp:
        dist_count: 2
        disperse_count: 3
        redundancy_count: 1
        transport: tcp
    arb:
        replica_count: 2
        arbiter_count: 1
        transport: tcp
    dist-arb:
        dist_count: 2
        replica_count: 2
        arbiter_count: 1
        transport: tcp
        
#excluded_tests - Tests which are excluded during the test run.
excluded_tests:
    - tests/functional/glusterd/test_volume_set_when_glusterd_stopped_on_one_node.py
    - tests/functional/glusterd/test_peer_probe_firewall_ports_not_opened.py # need gluster setup done with firewalld enabled
    - tests/functional/glusterd/test_glusterd_memory_consumption_increase.py # 100 volumes created, run multiple times
    - tests/functional/arbiter/test_self_heal_50k_files.py # Async process getting hanged while creating 50k files
    - tests/functional/arbiter/test_self_heal_50k_files_heal_command_by_add_brick.py # Async process getting hanged while creating 50k files
    - tests/functional/glusterd/test_shared_storage.py # Reboot hangs redant flow in this TC.
    - tests/functional/afr/test_brick_process_not_started_on_read_only_node_disks.py # Inactive TC.
    - tests/functional/snapshot/test_snapshot_create.py # Fails in upstream. Succeeds in downstream env
    - tests/functional/afr/test_client_side_quorum_fixed_with_cross2.py # TC is bogus, as setting quorum count: 2 for replica 2 volume and bringing one brick down will give transport errors
    - tests/functional/afr/test_arb_to_repl_conversion_with_io.py # Heal not completing even after increasing the timeout and the IO is completed
    - tests/functional/afr/heal/test_self_heal_daemon_process.py # TC is checking for conditions that doesn't happen in glusterfs. It is failing in glusto too
    - tests/functional/afr/test_write_io_mount_point_resumed_quorum_restored.py # Probability of the TC passing is very less as the TC depends on the time of reboot, which varies
    - tests/functional/snapshot/test_256_snapshots.py # Requires baremetal servers with multiple disks and good amount of RAM, to create these many snapshots
    - tests/functional/snapshot/test_snap_delete_multiple.py # Requires good servers with high amount of RAM and multiple disks
    - tests/functional/snapshot/test_validate_snapshot_max_limit.py # Requires good servers with high amount of RAM and multiple disks
    - tests/functional/snapshot/test_validate_snap_del_gd_down.py # Requires downstream RHGS installation
<<<<<<< HEAD
    - tests/functional/glusterd/test_setting_volume_option_with_more_than_4096_characters.py # Requires downstream RHGS installation
=======
    - tests/functional/disperse/test_ec_uss_snapshot.py # Excluded due to bz: 1828820
>>>>>>> a538b032
<|MERGE_RESOLUTION|>--- conflicted
+++ resolved
@@ -70,8 +70,5 @@
     - tests/functional/snapshot/test_snap_delete_multiple.py # Requires good servers with high amount of RAM and multiple disks
     - tests/functional/snapshot/test_validate_snapshot_max_limit.py # Requires good servers with high amount of RAM and multiple disks
     - tests/functional/snapshot/test_validate_snap_del_gd_down.py # Requires downstream RHGS installation
-<<<<<<< HEAD
     - tests/functional/glusterd/test_setting_volume_option_with_more_than_4096_characters.py # Requires downstream RHGS installation
-=======
-    - tests/functional/disperse/test_ec_uss_snapshot.py # Excluded due to bz: 1828820
->>>>>>> a538b032
+    - tests/functional/disperse/test_ec_uss_snapshot.py # Excluded due to bz: 1828820