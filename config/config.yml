# This is a smaple config file with sample parameter data.
# Refer to CONFIG_README.md for information on how to use the config file and
# and information about all the parameters.

#servers_info - All the relevant information about the servers
servers_info:
    "1.1.1.1":
        brick_root: ["/bricks"]
    "2.2.2.2":
        brick_root: ["/bricks"]
    "3.3.3.3":
        brick_root: ["/bricks"]
    "4.4.4.4":
        brick_root: ["/bricks"]
        
#clients_info - All the relevant information about the clients
clients_info:
    "5.5.5.5":
    "6.6.6.6":

#volume_types - Indivudual volume type information and minimum servers for
#               each volume type
volume_types:
    dist:
        dist_count: 3
        replica_count: 1
        transport: tcp
    rep:
        dist_count: 1
        replica_count: 3
        transport: tcp
    dist-rep:
        dist_count: 2
        replica_count: 3
        transport: tcp
    disp:
        disperse_count: 3
        redundancy_count: 1
        transport: tcp
    dist-disp:
        dist_count: 2
        disperse_count: 3
        redundancy_count: 1
        transport: tcp
    arb:
        replica_count: 2
        arbiter_count: 1
        transport: tcp
    dist-arb:
        dist_count: 2
        replica_count: 2
        arbiter_count: 1
        transport: tcp
        
#excluded_tests - Tests which are excluded during the test run.
excluded_tests:
    - tests/functional/glusterd/test_volume_set_when_glusterd_stopped_on_one_node.py
    - tests/functional/glusterd/test_peer_probe_firewall_ports_not_opened.py # need gluster setup done with firewalld enabled
    - tests/functional/glusterd/test_glusterd_memory_consumption_increase.py # 100 volumes created, run multiple times
    - tests/functional/arbiter/test_self_heal_50k_files.py # Async process getting hanged while creating 50k files
    - tests/functional/arbiter/test_self_heal_50k_files_heal_command_by_add_brick.py # Async process getting hanged while creating 50k files
    - tests/functional/glusterd/test_shared_storage.py # Reboot hangs redant flow in this TC.
    - tests/functional/afr/test_brick_process_not_started_on_read_only_node_disks.py # Inactive TC.
    - tests/functional/snapshot/test_snapshot_create.py # Fails in upstream. Succeeds in downstream env
    - tests/functional/afr/test_client_side_quorum_fixed_with_cross2.py # TC is bogus, as setting quorum count: 2 for replica 2 volume and bringing one brick down will give transport errors
    - tests/functional/afr/test_arb_to_repl_conversion_with_io.py # Heal not completing even after increasing the timeout and the IO is completed
    - tests/functional/afr/heal/test_self_heal_daemon_process.py # TC is checking for conditions that doesn't happen in glusterfs. It is failing in glusto too
    - tests/functional/afr/test_write_io_mount_point_resumed_quorum_restored.py # Probability of the TC passing is very less as the TC depends on the time of reboot, which varies
<<<<<<< HEAD
    - tests/example/sample_component/test_brick_ops.py # Heal not completing even after increasing the timeout to 1hr
=======
    - tests/functional/snapshot/test_256_snapshots.py # Requires baremetal servers with multiple disks and good amount of RAM, to create these many snapshots
>>>>>>> ae0de48c
<|MERGE_RESOLUTION|>--- conflicted
+++ resolved
@@ -66,8 +66,5 @@
     - tests/functional/afr/test_arb_to_repl_conversion_with_io.py # Heal not completing even after increasing the timeout and the IO is completed
     - tests/functional/afr/heal/test_self_heal_daemon_process.py # TC is checking for conditions that doesn't happen in glusterfs. It is failing in glusto too
     - tests/functional/afr/test_write_io_mount_point_resumed_quorum_restored.py # Probability of the TC passing is very less as the TC depends on the time of reboot, which varies
-<<<<<<< HEAD
-    - tests/example/sample_component/test_brick_ops.py # Heal not completing even after increasing the timeout to 1hr
-=======
     - tests/functional/snapshot/test_256_snapshots.py # Requires baremetal servers with multiple disks and good amount of RAM, to create these many snapshots
->>>>>>> ae0de48c
+    - tests/functional/afr/heal/test_self_heal.py # Heal not completing even after increasing the timeout to 1hr