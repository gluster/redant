--- conflicted
+++ resolved
@@ -1,24 +1,14 @@
 class io_ops:
 
-<<<<<<< HEAD
     def volume_mount(self, node: str, server: str, volname: str, dir: str, force: bool = False):
-        '''Mounts the gluster volumes
-
+        '''Mounts the gluster volumes        
         node: The node in the cluster where volume mount is to be run
         server: Hostname or IP address
-=======
-    def volume_mount(self ,node :str ,server :str ,volname :str, dir :str ,force : bool=False):
-        '''Mounts the gluster volumes
-        
-        node: The node in the cluster where volume mount is to be run
-        server: HOST_NAME or IP address
->>>>>>> 4d179fc0
         volname: Name of volume to be mounted
         dir: The path of the mount directory(mount point)
         '''
 
         try:
-<<<<<<< HEAD
             cmd = f"mount -t glusterfs {server}:/{volname} /{dir}"
             self.rlog(f"Running {cmd} on node {node}")
             ret = self.execute_command(node=node, cmd=cmd)
@@ -34,35 +24,10 @@
 
     def touch(self, file_name: str, node: str):
         """Creates a regular empty file
-
-=======
-            self.rlog("Volume Mount Command initiated" , "I")
-            
-            if force:
-                cmd = f"mount -t --force glusterfs {server}:/{volname} /{dir}"
-            else:
-                cmd = f"mount -t glusterfs {server}:/{volname} /{dir}"
-            self.rlog(f"Running {cmd} on node {node}", 'I')
-            ret = self.execute_command(node=node,cmd=cmd)    
-                    
-            if ret['error_code'] != 0:
-                raise Exception(ret['msg']['opErrstr'])
-            else:
-                self.rlog("Successfully ran {cmd} on {node} ", 'I')
-        
-        except Exception as e:
-            self.rlog(e , 'E') 
-        return ret 
-
-    def touch(self ,file_name :str ,node :str):
-        """Creates a regular empty file
-        
->>>>>>> 4d179fc0
         file_name: The name of the file to be created
         node: The node in the cluster where the command is to be run
         """
 
-<<<<<<< HEAD
         try:
             cmd = "touch {}".format(file_name)
             self.rlog(f"Running {cmd} on node {node}")
@@ -79,34 +44,11 @@
 
     def mkdir(self, dir_name: str, node: str):
         '''Creates a directory
-
-=======
-        try:            
-            self.rlog("Creating File" , "I") 
-
-            cmd = "touch {}".format(file_name)
-            self.rlog(f"Running {cmd} on node {node}", 'I')
-            ret = self.execute_command(node=node, cmd=cmd)
-            
-            if ret['error_code'] != 0:
-                raise Exception(ret['msg']['opErrstr'])
-            else:
-                self.rlog("Successfully ran {cmd} on {node} ", 'I')
-        
-        except Exception as e:
-            self.rlog(e , 'E')    
-        return ret
-
-    def mkdir(self ,dir_name : str ,node :str):
-        '''Creates a directory
-        
->>>>>>> 4d179fc0
         dir_name: The name of the directory to be created
         node: The node in the cluster where the command is to be run
         '''
 
         try:
-<<<<<<< HEAD
             cmd = f'mkdir -p /{dir_name}'
             self.rlog(f"Running {cmd} on node {node}")
             ret = self.execute_command(node=node, cmd=cmd)
@@ -122,46 +64,17 @@
 
     def ls(self, node: str):
         '''List the directory contents
-
-=======
-            self.rlog("Creating Directory" , "I")        
-            
-            cmd = f'mkdir -p /{dir_name}'
-            self.rlog(f"Running {cmd} on node {node}", 'I')
-            ret = self.execute_command(node=node, cmd=cmd)
-            
-            if ret['error_code'] != 0:
-                raise Exception(ret['msg']['opErrstr'])
-            else:
-                self.rlog("Successfully ran {cmd} on {node} ", 'I')
-        
-        except Exception as e:
-            self.rlog(e, 'E')    
-        return ret
-
-    def ls(self ,node :str):
-        '''List the directory contents
-        
->>>>>>> 4d179fc0
         node: The node in the cluster where the command is to be run
         '''
 
         try:
-<<<<<<< HEAD
             cmd = 'ls'
             self.rlog(f"Running {cmd} on node {node}")
-=======
-            self.rlog("List the files on root directory" , "I")
-              
-            cmd = 'ls'
-            self.rlog(f"Running {cmd} on node {node}", 'I')
->>>>>>> 4d179fc0
             ret = self.execute_command(node=node, cmd=cmd)
 
             if ret['error_code'] != 0:
                 raise Exception(ret['msg']['opErrstr'])
             else:
-<<<<<<< HEAD
                 self.rlog("Successfully ran {cmd} on {node} ")
 
         except Exception as error:
@@ -170,7 +83,6 @@
 
     def run(self, node: str, cmd: str):
         '''Used for non-standard IO commands
-
         node: The node in the cluster where the command is to be run
         '''
 
@@ -185,10 +97,4 @@
 
         except Exception as error:
             self.rlog(error, 'E')
-=======
-                self.rlog("Successfully ran {cmd} on {node} ", 'I')
-        
-        except Exception as e:
-            self.rlog(e , 'E')    
->>>>>>> 4d179fc0
         return ret