--- conflicted
+++ resolved
@@ -1,15 +1,5 @@
 class io_ops:
     
-    def volume_mount(self ,node :str ,server :str ,volname :str, dir :str ,force : bool=False):
-        '''Mounts the gluster volumes
-        
-        node: The node in the cluster where volume mount is to be run
-        server: HOST_NAME or IP address
-        volname: Name of volume to be mounted
-        dir: The path of the mount directory(mount point)
-        '''
-
-<<<<<<< HEAD
     def volume_mount(self, node: str, server: str, volname: str, dir: str):
         '''Mounts the gluster volumes
         node: The node in the cluster where volume mount is to be run
@@ -37,40 +27,9 @@
         file_name: The name of the file to be created
         node: The node in the cluster where the command is to be run
         """
-=======
-        try:
-            self.rlog("Volume Mount Command initiated" , "I")
-            
-            if force:
-                cmd = f"mount -t --force glusterfs {server}:/{volname} /{dir}"
-            else:
-                cmd = f"mount -t glusterfs {server}:/{volname} /{dir}"
-            self.rlog(f"Running {cmd} on node {node}", 'I')
-            ret = self.execute_command(node=node,cmd=cmd)    
-                    
-            if ret['error_code'] != 0:
-                raise Exception(ret['msg']['opErrstr'])
-            else:
-                self.rlog("Successfully ran {cmd} on {node} ", 'I')
-        
-        except Exception as e:
-            self.rlog(e , 'E') 
-        return ret 
-
-    def touch(self ,file_name :str ,node :str):
-        """Creates a regular empty file
-        
-        file_name: The name of the file to be created
-        node: The node in the cluster where the command is to be run
-        """
-
-        try:            
-            self.rlog("Creating File" , "I") 
->>>>>>> 2171be65
 
         try:
             cmd = "touch {}".format(file_name)
-<<<<<<< HEAD
             self.rlog(f"Running {cmd} on node {node}")
             ret = self.execute_command(node=node, cmd=cmd)
 
@@ -85,29 +44,11 @@
 
     def mkdir(self, dir_name: str, node: str):
         '''Creates a directory
-=======
-            self.rlog(f"Running {cmd} on node {node}", 'I')
-            ret = self.execute_command(node=node, cmd=cmd)
-            
-            if ret['error_code'] != 0:
-                raise Exception(ret['msg']['opErrstr'])
-            else:
-                self.rlog("Successfully ran {cmd} on {node} ", 'I')
-        
-        except Exception as e:
-            self.rlog(e , 'E')    
-        return ret
-
-    def mkdir(self ,dir_name : str ,node :str):
-        '''Creates a directory
-        
->>>>>>> 2171be65
         dir_name: The name of the directory to be created
         node: The node in the cluster where the command is to be run
         '''
 
         try:
-<<<<<<< HEAD
             cmd = f'mkdir -p /{dir_name}'
             self.rlog(f"Running {cmd} on node {node}")
             ret = self.execute_command(node=node, cmd=cmd)
@@ -123,31 +64,10 @@
 
     def ls(self, node: str):
         '''List the directory contents
-=======
-            self.rlog("Creating Directory" , "I")        
-            
-            cmd = f'mkdir -p /{dir_name}'
-            self.rlog(f"Running {cmd} on node {node}", 'I')
-            ret = self.execute_command(node=node, cmd=cmd)
-            
-            if ret['error_code'] != 0:
-                raise Exception(ret['msg']['opErrstr'])
-            else:
-                self.rlog("Successfully ran {cmd} on {node} ", 'I')
-        
-        except Exception as e:
-            self.rlog(e, 'E')    
-        return ret
-
-    def ls(self ,node :str):
-        '''List the directory contents
-        
->>>>>>> 2171be65
         node: The node in the cluster where the command is to be run
         '''
 
         try:
-<<<<<<< HEAD
             cmd = 'ls'
             self.rlog(f"Running {cmd} on node {node}")
             ret = self.execute_command(node=node, cmd=cmd)
@@ -178,19 +98,4 @@
 
         except Exception as error:
             self.rlog(error, 'E')
-=======
-            self.rlog("List the files on root directory" , "I")
-              
-            cmd = 'ls'
-            self.rlog(f"Running {cmd} on node {node}", 'I')
-            ret = self.execute_command(node=node, cmd=cmd)
-
-            if ret['error_code'] != 0:
-                raise Exception(ret['msg']['opErrstr'])
-            else:
-                self.rlog("Successfully ran {cmd} on {node} ", 'I')
-        
-        except Exception as e:
-            self.rlog(e , 'E')    
->>>>>>> 2171be65
         return ret